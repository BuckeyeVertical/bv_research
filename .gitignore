<<<<<<< HEAD
#ignore directories
SyntheticData
Filtering

#ignore File extensions
*.txt
*.pt
=======

.DS_Store
venv/
<<<<<<< HEAD

*.pt
>>>>>>> af79cc51c1b9cf22a271cd8f89ef632a6bba2dd3
=======
*.pt
.vscode/
build/
vcpkg_installed/
>>>>>>> 61ae7ddd
<|MERGE_RESOLUTION|>--- conflicted
+++ resolved
@@ -1,22 +1,4 @@
-<<<<<<< HEAD
-#ignore directories
-SyntheticData
-Filtering
-
-#ignore File extensions
-*.txt
-*.pt
-=======
 
 .DS_Store
 venv/
-<<<<<<< HEAD
-
 *.pt
->>>>>>> af79cc51c1b9cf22a271cd8f89ef632a6bba2dd3
-=======
-*.pt
-.vscode/
-build/
-vcpkg_installed/
->>>>>>> 61ae7ddd
